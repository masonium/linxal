//! Globally-used traits, structs, and enums

use svd::types::SVDError;
use eigenvalues::types::EigenError;
use solve_linear::types::SolveError;
use least_squares::LeastSquaresError;
<<<<<<< HEAD
use factorization::qr::QRError;
=======
use std::ops::Sub;
use std::fmt::Debug;
use num_traits::Float;
>>>>>>> 68f6e14c
pub use lapack::{c32, c64};

/// Enum for symmetric matrix inputs.
#[repr(u8)]
pub enum Symmetric {
    /// Read elements from the upper-triangular portion of the matrix
    Upper = b'U',

    /// Read elements from the lower-triangular portion of the matrix
    Lower = b'L',
}

/// Universal `linxal` error enum
///
/// This enum can be used as a catch-all for errors from `linxal`
/// computations.
pub enum Error {
    SVD(SVDError),
    Eigen(EigenError),
    LeastSquares(LeastSquaresError),
    SolveLinear(SolveError),
    QR(QRError),
}

impl From<SVDError> for Error {
    fn from(e: SVDError) -> Error {
        Error::SVD(e)
    }
}

impl From<EigenError> for Error {
    fn from(e: EigenError) -> Error {
        Error::Eigen(e)
    }
}

impl From<LeastSquaresError> for Error {
    fn from(e: LeastSquaresError) -> Error {
        Error::LeastSquares(e)
    }
}

impl From<SolveError> for Error {
    fn from(e: SolveError) -> Error {
        Error::SolveLinear(e)
    }
}

<<<<<<< HEAD
impl From<QRError> for Error {
    fn from(e: QRError) -> Error {
        Error::QR(e)
    }
}

=======
/// Represents quantities that have a magnitude.
>>>>>>> 68f6e14c
pub trait Magnitude: Copy {
    fn mag(self) -> f64;
}

impl Magnitude for f32 {
    fn mag(self) -> f64 {
        self.abs() as f64
    }
}

impl Magnitude for f64 {
    fn mag(self) -> f64 {
        self.abs()
    }
}

impl Magnitude for c32 {
    fn mag(self) -> f64 {
        self.norm() as f64
    }
}

impl Magnitude for c64 {
    fn mag(self) -> f64 {
        self.norm()
    }
}

/// Common traits for all operations.
pub trait LinxalScalar: Sized + Clone + Magnitude + Debug + Sub<Output=Self> {}
impl<T: Sized + Clone + Magnitude + Debug + Sub<Output=T>> LinxalScalar for T {}

/// Scalars that are also (real) floats.
pub trait LinxalFloat: LinxalScalar + Float {}
impl<T: LinxalScalar + Float> LinxalFloat for T {}<|MERGE_RESOLUTION|>--- conflicted
+++ resolved
@@ -4,13 +4,10 @@
 use eigenvalues::types::EigenError;
 use solve_linear::types::SolveError;
 use least_squares::LeastSquaresError;
-<<<<<<< HEAD
 use factorization::qr::QRError;
-=======
 use std::ops::Sub;
 use std::fmt::Debug;
 use num_traits::Float;
->>>>>>> 68f6e14c
 pub use lapack::{c32, c64};
 
 /// Enum for symmetric matrix inputs.
@@ -59,16 +56,13 @@
     }
 }
 
-<<<<<<< HEAD
 impl From<QRError> for Error {
     fn from(e: QRError) -> Error {
         Error::QR(e)
     }
 }
 
-=======
 /// Represents quantities that have a magnitude.
->>>>>>> 68f6e14c
 pub trait Magnitude: Copy {
     fn mag(self) -> f64;
 }
